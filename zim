#!/bin/bash
#
# Select which zim to run... favoring the latest, local project.
# ...and run the 'prelaunch' script too, while we are at it.
#
# WARNING: still geared for python2 (zim v0.69).
#

LOCAL=$HOME/Projects/zim-desktop-wiki
STOCK=/usr/bin/zim

MYDIR=$(dirname $(realpath $0))
PRELAUNCH=$MYDIR/zim-prelaunch.sh

LOG="$HOME/.local/zim.calls"

# Unusual, but soft, dependencies...
if ! which gxmessage 2> /dev/null
then
	function gxmessage()
	{
		echo "$*"
	}
fi

if ! which pom-notable 2> /dev/null
then
	function pom-notable()
	{
		echo "NB: $*"
	}
fi

# ------------------------------------------------------

LOCK="/tmp/zim-${USER}.lock"
LOCK_DEADLINE=$(date +%s --date="+5minutes")
read BOOT_ID < /proc/sys/kernel/random/boot_id

function _unlock()
{
	rm -rfv "$LOCK"
}

function _maybe_force_lock()
{
	NOW=$(date +%s)
	read LOCK_PID  < "$LOCK/pid"
	read LOCK_WHEN < "$LOCK/when"
	read LOCK_BOOT < "$LOCK/boot_id"

	if [ "$LOCK_BOOT" != "$BOOT_ID" ]
	then
		echo 1>&2 "forcing lock; boot-id mismatch"
		_unlock
	elif [ "$NOW" -gt "$LOCK_DEADLINE" ]
	then
		echo 1>&2 "forcing lock; stale"
		_unlock
	fi
}

function _lock()
{
	while ! mkdir "$LOCK"
	do
		SLEEP_SECONDS="$((1 + RANDOM % 5)).$((RANDOM % 1000))"
		sleep "$SLEEP_SECONDS"
		_maybe_force_lock
	done
	echo "$$" > "$LOCK/pid"
	date +%s > "$LOCK/when"
	echo "$BOOT_ID" > "$LOCK/boot_id"
}
_lock

# ------------------------------------------------------

# BEFORE WE DO ANYTHING... in case we... or zim... or python... or the distro... or the kernel
# MESS SOMETHING UP, let us make sure we AT LEAST preserve WHAT WAS GOING TO BE LOGGED into zim!
echo -e "$(date +%s)\tzim $*" >> $LOG

# If we prioritize ourself, then our children will run at the higher nice level too.
# But if sudo blocks for input, on the gui... then we are stuck.
#sudo renice -n -15 -p $$

# KDE-only? https://github.com/zim-desktop-wiki/zim-desktop-wiki/issues/580
export LC_ALL=C

function debug()
{
	echo 1>&2 "debug: $*"
}

function warning()
{
	echo 1>&2 "warning: $*"
}

# NB: duplicated in ~/etc/cron.*/zim-commit.sh
function zim_is_running()
{
	ZIM_PROCESS=$(pgrep -f /usr/bin/zim)
	if [ -z "$ZIM_PROCESS" ]
	then
		ZIM_PROCESS=$(pgrep -f wiki/zim.py)
		test -n "$ZIM_PROCESS"
	fi
}

function start_sidekick()
{
	debug start_sidekick
	local LOG=/tmp/zim-sidekick.log
	SIDEKICK="$(which zim-sidekick-loop)" 2> /dev/null

	if [ -n "$SIDEKICK" ]
	then
		# Should it have it's own log?
		( cd / ; exec "$SIDEKICK" >> $LOG 2>&1 ) &
		SIDEKICK_PID="$!"
		debug sidekick pid "$SIDEKICK_PID"
	else
		debug "sidekick not found"
	fi
}

function stop_sidekick()
{
	debug stop_sidekick
	local PID="${SIDEKICK_PID:-}"

	if [ -d /proc/$PID ]
	then
		kill "$PID"
	else
		debug "sidekick might have forked, pid $PID not found..."
		pkill -f zim-sidekick-loop
	fi
}

#set -vx

SOCKET=$(find /tmp/zim-$USER -type s)

# If there are no arguments given, then assume it is a GUI launch
# so merge any stray branches and inject a "--debug" argument.
if [ $# -eq 0 ]
then
	debug "no arguments given -> GUI_LAUNCH"

	# If we are launching the gui, make sure there are no other guis running.
	# NB: This is done *before* prelaunch b/c prelaunch will utterly destroy the running zim's /tmp/zim-$USER directory.
	# NB: But by some logic, this should be done *after* prelaunch merge b/c git has its own locking & b/c it lets us be a bit sloppy (no lock file).
	if zim_is_running
	then
		gxmessage -print -title Error 'Zim seems to be running already (might pop up in just a minute).'
		exit 1
	fi

	if [ -n "$SOCKET" ]
	then
		#gxmessage -print -title Error 'Zim socket is present, but not running?'
		#exit 1
		rm -fv "$SOCKET"
		SOCKET=""
	fi

	# NB: The pre-launch merge usually brings in a 'flip-flop-change'... so it must be done before claiming that mutex.
	if [ -x "$PRELAUNCH" ]
	then
		debug "activating prelaunch"
		$PRELAUNCH
		debug "prelaunch complete"
	else
		debug "$PRELAUNCH: dne"
	fi

	GUI_LAUNCH=true
	set -- --debug
else
	GUI_LAUNCH=""
<<<<<<< HEAD
=======

	TIMES=0
	while [ -z "$SOCKET" ]
	do
		debug "non-gui zim call without a socket waiting for zim to activate"

		sleep 20
		let TIMES=TIMES+1

		if zim_is_running
		then
			SOCKET=$(find /tmp/zim-$USER -type s)
		else
			warning "non-gui zim call without main zim process present"
			break
		fi

		if [ "$TIMES" -gt "3" ]
		then
			warning "waited too long for zim to come alive"
			break
		fi
	done
>>>>>>> 421c1c6a
fi

# At this point, one of two things *should* usually be true. Either:
# (1) we are called as 'zim' (no args) and there is no socket, or
# (2) we are called as 'zim ...' (with args) and there is a socket to the main zim instance.

#if [ -n "$SOCKET" ]
if [ -z "$GUI_LAUNCH" ]
then
	debug "non-gui launch"

	# Make sure we don't lose the socket
	if [ -d "$LOCAL" ]
	then
		#echo 1>&2 "using $LOCAL"
		export PYTHONOPTIMIZE=2
		export PYTHONPATH="$LOCAL"
		$LOCAL/zim.py "$@"
	else
		warning "using stock zim: $STOCK"
		"$STOCK" "$@"
	fi

	SOCKET2=$(find /tmp/zim-$USER -type s)
	if [ -z "$SOCKET2" ]
	then
		if [ -z "$SOCKET" ]
		then
			echo 1>&2 "NOTICE: still don't have a socket... okay..."
		else
			echo 1>&2 "WARNING: socket vanished: $SOCKET"
			pom-notable "[[:Zim:Socket:Vanish]] (noticed after non-gui/background zim call)"

			# YES... this is *VERY* aggressive, but I often find that in this state a normal TERM does not suffice,
			# AND... 'zim' is called very frequently, so I don't want to TERM, sleep, KILL...
			# FURTHER... it is almost SURELY *THIS*CALL* (that we just made above) that eradicated the socket, so this
			# is "failing fast".
			pkill -9 zim.py       || echo "no zim.py to kill"
			pkill -9 /usr/bin/zim || echo "no /usr/bin/zim to kill"
			# It is expected that the user will manually restart zim.
		fi
	fi

	_unlock
else
	debug "gui launch requested"
	sleep 1

	# We should not have zim running w/o a socket... but can we tell the difference between the server & client processes?
	# If we leave it running, then we will have a bunch of ugly race conditions.
	if zim_is_running
	then
		echo 1>&2 "WARNING: socket vanished: $SOCKET"
		pom-notable "[[:Zim:Socket:Vanish]] (requested zim gui launch noticed pre-existing zim gui thread running without a control socket)"
		pgrep -f 'zim.py --debug' | xargs kill -9 || echo "could not kill -9 zim development server?"
		pgrep -f 'zim --debug' | xargs kill -9 || echo "could not kill -9 zim stock server?"
	fi

	# !!!: NB: What we are trying to do here is "UNLOCK" other zim calls only after the main zim process is ready to recieve
	# RPC calls (b/c a long zim start time can cause those to time out).
	( sleep 120 && _unlock ) &

	if [ -d "$LOCAL" ]
	then
		#echo 1>&2 "using $LOCAL"
		export PYTHONOPTIMIZE=2
		export PYTHONPATH="$LOCAL"
		# Pardon the no-op slide... :-/
		#########################################################################################################################
		#########################################################################################################################
		#########################################################################################################################
		#########################################################################################################################
		#########################################################################################################################
		#########################################################################################################################
		#########################################################################################################################
		#########################################################################################################################
		start_sidekick
		$LOCAL/zim.py "$@"
		stop_sidekick
		#########################################################################################################################
		#########################################################################################################################
		#########################################################################################################################
		#########################################################################################################################
		#########################################################################################################################
		#########################################################################################################################
		#########################################################################################################################
		#########################################################################################################################
	else
		echo 1>&2 "WARNING: using $STOCK"
		sleep 5
		# Pardon the no-op slide... :-/
		#########################################################################################################################
		#########################################################################################################################
		#########################################################################################################################
		#########################################################################################################################
		#########################################################################################################################
		#########################################################################################################################
		#########################################################################################################################
		#########################################################################################################################
		start_sidekick
		"$STOCK" "$@"
		stop_sidekick
		#########################################################################################################################
		#########################################################################################################################
		#########################################################################################################################
		#########################################################################################################################
		#########################################################################################################################
		#########################################################################################################################
		#########################################################################################################################
		#########################################################################################################################
	fi

	SOCKET2=$(find /tmp/zim-$USER -type s)
	if [ -n "$SOCKET2" ]
	then
		pom-notable "zim: gui launch returned but socket lingers?"
	fi
fi


<|MERGE_RESOLUTION|>--- conflicted
+++ resolved
@@ -180,32 +180,6 @@
 	set -- --debug
 else
 	GUI_LAUNCH=""
-<<<<<<< HEAD
-=======
-
-	TIMES=0
-	while [ -z "$SOCKET" ]
-	do
-		debug "non-gui zim call without a socket waiting for zim to activate"
-
-		sleep 20
-		let TIMES=TIMES+1
-
-		if zim_is_running
-		then
-			SOCKET=$(find /tmp/zim-$USER -type s)
-		else
-			warning "non-gui zim call without main zim process present"
-			break
-		fi
-
-		if [ "$TIMES" -gt "3" ]
-		then
-			warning "waited too long for zim to come alive"
-			break
-		fi
-	done
->>>>>>> 421c1c6a
 fi
 
 # At this point, one of two things *should* usually be true. Either:
